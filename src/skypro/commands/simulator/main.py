--- conflicted
+++ resolved
@@ -10,7 +10,7 @@
 
 from skypro.cli_utils.cli_utils import substitute_vars, read_json_file
 from skypro.commands.simulator.algorithms.price_curve import run_price_curve_imbalance_algorithm
-from skypro.commands.simulator.algorithms.spread.algo import run_spread_based_algo
+from skypro.commands.simulator.algorithms.spread.algo_2 import run_spread_based_algo_2
 from skypro.commands.simulator.config import parse_config
 from skypro.commands.simulator.output import save_output
 from skypro.commands.simulator.parse_imbalance_data import read_imbalance_data
@@ -109,7 +109,6 @@
     else:
         raise ValueError("Load configuration must be either 'profile' or 'constant'")
 
-<<<<<<< HEAD
     # Calculate the BESS charge and discharge limits based on how much solar generation and housing load
     # there is. We need to abide by the overall site import/export limits. And stay within the nameplate inverter
     # capabilities of the BESS
@@ -123,6 +122,7 @@
     # previous SPs values available in each row/step.
     cols_to_shift = [
         "imbalance_volume_final",
+        "imbalance_price_final",
         "rate_final_bess_charge_from_solar",
         "rate_final_bess_charge_from_grid",
         "rate_final_bess_discharge_to_load",
@@ -133,49 +133,50 @@
     for col in cols_to_shift:
         df[f"prev_sp_{col}"] = df[col].shift(STEPS_PER_SP)
 
+    # Only share the columns that are relevant with the algo
+    cols_to_share_with_algo = [
+        "load_power",
+        "solar_power",
+        "bess_max_power_charge",
+        "bess_max_power_discharge",
+        "imbalance_volume_predicted",
+        "rate_predicted_bess_charge_from_solar",
+        "rate_predicted_bess_charge_from_grid",
+        "rate_predicted_bess_discharge_to_load",
+        "rate_predicted_bess_discharge_to_grid",
+        "rate_predicted_solar_to_grid",
+        "rate_predicted_load_from_grid",
+        "prev_sp_imbalance_price_final",
+        "prev_sp_imbalance_volume_final",
+        "prev_sp_rate_final_bess_charge_from_solar",
+        "prev_sp_rate_final_bess_charge_from_grid",
+        "prev_sp_rate_final_bess_discharge_to_load",
+        "prev_sp_rate_final_bess_discharge_to_grid",
+        "prev_sp_rate_final_solar_to_grid",
+        "prev_sp_rate_final_load_from_grid",
+    ]
     if config.simulation.strategy.price_curve_algo:
-
-        # Only share the columns that are relevant with the algo
-        cols = [
-            "load_power",
-            "solar_power",
-            "bess_max_power_charge",
-            "bess_max_power_discharge",
-            "imbalance_volume_predicted",
-            "rate_predicted_bess_charge_from_solar",
-            "rate_predicted_bess_charge_from_grid",
-            "rate_predicted_bess_discharge_to_load",
-            "rate_predicted_bess_discharge_to_grid",
-            "rate_predicted_solar_to_grid",
-            "rate_predicted_load_from_grid",
-            "prev_sp_imbalance_volume_final",
-            "prev_sp_rate_final_bess_charge_from_solar",
-            "prev_sp_rate_final_bess_charge_from_grid",
-            "prev_sp_rate_final_bess_discharge_to_load",
-            "prev_sp_rate_final_bess_discharge_to_grid",
-            "prev_sp_rate_final_solar_to_grid",
-            "prev_sp_rate_final_load_from_grid",
-        ]
         df_algo = run_price_curve_imbalance_algorithm(
-            df_in=df[cols],
-=======
-    logging.info("Done")
-
-    if config.simulation.strategy.price_curve_algo:
-        df = run_spread_based_algo(
-            by_sp,
-            import_rates_10m=import_rates_10m,
-            import_rates_20m=import_rates_20m,
-            import_rates_final=import_rates_final,
-            export_rates_10m=export_rates_10m,
-            export_rates_20m=export_rates_20m,
-            export_rates_final=export_rates_final,
->>>>>>> 08a18257
+            df_in=df[cols_to_share_with_algo],
             battery_energy_capacity=config.simulation.site.bess.energy_capacity,
             battery_charge_efficiency=config.simulation.site.bess.charge_efficiency,
             niv_chase_periods=config.simulation.strategy.price_curve_algo.niv_chase_periods,
             full_discharge_period=config.simulation.strategy.price_curve_algo.full_discharge_period,
         )
+    elif config.simulation.strategy.spread_algo:
+        # TODO: make this more elegant and check the numbers - particularly not certain on the discharge side, although
+        #       the numbers are small
+        df["rate_bess_charge_from_grid_non_imbalance"] = df["rate_final_bess_charge_from_grid"] - df["imbalance_price_final"]
+        df["rate_bess_discharge_to_grid_non_imbalance"] = df["rate_final_bess_discharge_to_grid"] + df["imbalance_price_final"]
+
+        cols_to_share_with_algo.extend(["rate_bess_charge_from_grid_non_imbalance", "rate_bess_discharge_to_grid_non_imbalance"])
+        df_algo = run_spread_based_algo_2(
+            df_in=df[cols_to_share_with_algo],
+            battery_energy_capacity=config.simulation.site.bess.energy_capacity,
+            battery_charge_efficiency=config.simulation.site.bess.charge_efficiency,
+            full_discharge_period=config.simulation.strategy.spread_algo.full_discharge_period,
+        )
+
     else:
         raise ValueError("Unknown algorithm chosen")
 
