--- conflicted
+++ resolved
@@ -149,7 +149,8 @@
             time_index=time_index,
             config=sim_config.remote_site.solar,
             do_plots=do_plots,
-            context_hint="Remote Solar"
+            context_hint="Remote Solar",
+            file_path_resolver_func=file_path_resolver_func,
         )
         df["remote_solar"] = remote_solar_energy_breakdown_df.sum(axis=1)
         df["remote_solar_power"] = total_remote_solar_power
@@ -265,7 +266,6 @@
     #     "grid_to_load",
     #     "solar_to_grid",
     # ]]).show()
-
 
     # TODO: How to integrate OSAM with P442?
     # The algorithm has used the 'live' rates that were available at the simulated time, now we ascertain the 'final'
@@ -429,39 +429,13 @@
     parsed_rates = ParsedRates()
 
     parsed_rates.final_mkt_vol = parse_vol_rates_files_for_all_energy_flows(
-<<<<<<< HEAD
         rates_files=rates_config.final.files,
-=======
-        solar_to_batt=rates_config.final.files.solar_to_batt,
-        grid_to_batt=rates_config.final.files.grid_to_batt,
-        batt_to_load=rates_config.final.files.batt_to_load,
-        batt_to_grid=rates_config.final.files.batt_to_grid,
-        solar_to_grid=rates_config.final.files.solar_to_grid,
-        solar_to_load=rates_config.final.files.solar_to_load,
-        grid_to_load=rates_config.final.files.grid_to_load,
-        remote_solar_to_load=rates_config.final.files.remote_solar_to_load,
-        remote_solar_to_batt=rates_config.final.files.remote_solar_to_batt,
-        remote_solar_to_grid=rates_config.final.files.remote_solar_to_grid,
->>>>>>> df784d68
         supply_points=final_supply_points,
         imbalance_pricing=df["imbalance_price_final"],
         file_path_resolver_func=file_path_resolver_func
     )
     parsed_rates.live_mkt_vol = parse_vol_rates_files_for_all_energy_flows(
-<<<<<<< HEAD
         rates_files=rates_config.live.files,
-=======
-        solar_to_batt=rates_config.live.files.solar_to_batt,
-        grid_to_batt=rates_config.live.files.grid_to_batt,
-        batt_to_load=rates_config.live.files.batt_to_load,
-        batt_to_grid=rates_config.live.files.batt_to_grid,
-        solar_to_grid=rates_config.live.files.solar_to_grid,
-        solar_to_load=rates_config.live.files.solar_to_load,
-        grid_to_load=rates_config.live.files.grid_to_load,
-        remote_solar_to_load=rates_config.live.files.remote_solar_to_load,
-        remote_solar_to_batt=rates_config.live.files.remote_solar_to_batt,
-        remote_solar_to_grid=rates_config.live.files.remote_solar_to_grid,
->>>>>>> df784d68
         supply_points=live_supply_points,
         imbalance_pricing=df["imbalance_price_live"],
         file_path_resolver_func=file_path_resolver_func
@@ -545,21 +519,6 @@
     the summed total power in a pd.Series.
     This function also optionally plots the profiles and exports a CSV of the profiles broken down by category.
     """
-
-<<<<<<< HEAD
-    # energy = pd.Series(index=time_index, data=config.constant)
-    # return energy.to_frame(), energy_to_power(energy)
-=======
-    if config.profile:
-        profile_configs = [config.profile]
-    elif config.profiles:
-        profile_configs = config.profiles
-    elif not np.isnan(config.constant):
-        energy = pd.Series(index=time_index, data=config.constant)
-        return energy.to_frame(), energy_to_power(energy)
-    else:
-        raise ValueError("Configuration must have either 'profile', 'profiles' or 'constant'")
->>>>>>> df784d68
 
     energy_df = pd.DataFrame(index=time_index)
     power_df = pd.DataFrame(index=time_index)
