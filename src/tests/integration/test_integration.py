--- conflicted
+++ resolved
@@ -56,21 +56,14 @@
                     "mvRate:battToLoad.final": [0.0],
                     "mvRate:solarToLoad.final": [0.0],
 
-<<<<<<< HEAD
                     "cvRate:all.domestic": [-21.0],
+                    "cvRate:all": [-21.0],
 
                     # the fixed charges are applied to a number of days
                     "cfCost:all.standingCharge": [-2000 * num_days_simulated],
+                    "cfCost:all": [-2000 * num_days_simulated],
                     "mfCost:all.meterManagementFee": [1250 * num_days_simulated],
                     "mfCost:all.supplierFee": [300 * num_days_simulated],
-=======
-                    "cvRate:all": [-21.0],
-
-                    # the fixed charges are applied to a number of days
-                    "cfCost:all": [-2000 * num_days_simulated],
-                    "mfCost:meterManagementFee": [1250 * num_days_simulated],
-                    "mfCost:supplierFee": [300 * num_days_simulated],
->>>>>>> 2b54c4a9
                 })
             ),
             SubTest(
